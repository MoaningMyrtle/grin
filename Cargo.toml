[package]
name = "grin"
version = "0.1.0"
authors = ["Ignotus Peverell <igno.peverell@protonmail.com>"]

[workspace]
<<<<<<< HEAD
members = ["api", "chain", "core", "grin", "p2p", "store", "util", "pool"]
=======
members = ["api", "chain", "core", "grin", "p2p", "store", "util"]

[dependencies]
grin_grin = { path = "./grin" }

clap = "^2.23.3"
daemonize = "^0.2.3"
env_logger="^0.3.5"
log = "^0.3"
serde = "~0.9.10"
serde_json = "~0.9.9"
>>>>>>> 2787d425
<|MERGE_RESOLUTION|>--- conflicted
+++ resolved
@@ -4,10 +4,7 @@
 authors = ["Ignotus Peverell <igno.peverell@protonmail.com>"]
 
 [workspace]
-<<<<<<< HEAD
 members = ["api", "chain", "core", "grin", "p2p", "store", "util", "pool"]
-=======
-members = ["api", "chain", "core", "grin", "p2p", "store", "util"]
 
 [dependencies]
 grin_grin = { path = "./grin" }
@@ -17,5 +14,4 @@
 env_logger="^0.3.5"
 log = "^0.3"
 serde = "~0.9.10"
-serde_json = "~0.9.9"
->>>>>>> 2787d425
+serde_json = "~0.9.9"